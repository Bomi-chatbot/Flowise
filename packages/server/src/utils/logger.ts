import * as path from 'path'
import * as fs from 'fs'
import config from './config' // should be replaced by node-config or similar
import { createLogger, transports, format } from 'winston'
import { NextFunction, Request, Response } from 'express'

const { combine, timestamp, printf, errors } = format

// expect the log dir be relative to the projects root
const logDir = config.logging.dir

// Create the log directory if it doesn't exist
if (!fs.existsSync(logDir)) {
    fs.mkdirSync(logDir)
}

const logger = createLogger({
    format: combine(
        timestamp({ format: 'YYYY-MM-DD HH:mm:ss' }),
        format.json(),
        printf(({ level, message, timestamp, stack }) => {
            const text = `${timestamp} [${level.toUpperCase()}]: ${message}`
            return stack ? text + '\n' + stack : text
        }),
        errors({ stack: true })
    ),
    defaultMeta: {
        package: 'server'
    },
    transports: [
        new transports.Console(),
        new transports.File({
            filename: path.join(logDir, config.logging.server.filename ?? 'server.log'),
            level: config.logging.server.level ?? 'info'
        }),
        new transports.File({
            filename: path.join(logDir, config.logging.server.errorFilename ?? 'server-error.log'),
            level: 'error' // Log only errors to this file
        })
    ],
    exceptionHandlers: [
        new transports.File({
            filename: path.join(logDir, config.logging.server.errorFilename ?? 'server-error.log')
        })
    ],
    rejectionHandlers: [
        new transports.File({
            filename: path.join(logDir, config.logging.server.errorFilename ?? 'server-error.log')
        })
    ]
})

/**
 * This function is used by express as a middleware.
 * @example
 *   this.app = express()
 *   this.app.use(expressRequestLogger)
 */
export function expressRequestLogger(req: Request, res: Response, next: NextFunction): void {
    const unwantedLogURLs = ['/api/v1/node-icon/']
    if (req.url.includes('/api/v1/') && !unwantedLogURLs.some((url) => req.url.includes(url))) {
        const fileLogger = createLogger({
            format: combine(timestamp({ format: 'YYYY-MM-DD HH:mm:ss' }), format.json(), errors({ stack: true })),
            defaultMeta: {
                package: 'server',
                request: {
                    method: req.method,
                    url: req.url,
                    body: req.body,
                    query: req.query,
                    params: req.params,
                    headers: req.headers
                }
            },
            transports: [
                new transports.File({
                    filename: path.join(logDir, config.logging.express.filename ?? 'server-requests.log.jsonl'),
                    level: config.logging.express.level ?? 'debug'
                })
            ]
        })

        const getRequestEmoji = (method: string) => {
            const requetsEmojis: Record<string, string> = {
                GET: '⬇️',
                POST: '⬆️',
                PUT: '🖊',
                DELETE: '❌'
            }

<<<<<<< HEAD
    const getRequestEmoji = (method: string) => {
        const requetsEmojis: Record<string, string> = {
            GET: '⬇️',
            POST: '⬆️',
            PUT: '🖊',
            DELETE: '❌',
            OPTION: '🔗'
=======
            return requetsEmojis[method] || '?'
>>>>>>> e2d3f278
        }

        if (req.method !== 'GET') {
            fileLogger.info(`${getRequestEmoji(req.method)} ${req.method} ${req.url}`)
            logger.info(`${getRequestEmoji(req.method)} ${req.method} ${req.url}`)
        } else {
            fileLogger.http(`${getRequestEmoji(req.method)} ${req.method} ${req.url}`)
        }
    }

    next()
}

export default logger<|MERGE_RESOLUTION|>--- conflicted
+++ resolved
@@ -85,20 +85,11 @@
                 GET: '⬇️',
                 POST: '⬆️',
                 PUT: '🖊',
-                DELETE: '❌'
+                DELETE: '❌',
+                OPTION: '🔗'
             }
 
-<<<<<<< HEAD
-    const getRequestEmoji = (method: string) => {
-        const requetsEmojis: Record<string, string> = {
-            GET: '⬇️',
-            POST: '⬆️',
-            PUT: '🖊',
-            DELETE: '❌',
-            OPTION: '🔗'
-=======
             return requetsEmojis[method] || '?'
->>>>>>> e2d3f278
         }
 
         if (req.method !== 'GET') {
