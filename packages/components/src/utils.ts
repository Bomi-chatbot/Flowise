--- conflicted
+++ resolved
@@ -663,7 +663,6 @@
 }
 
 /**
-<<<<<<< HEAD
  * Flatten nested object
  * @param {ICommonObject} obj
  * @param {string} parentKey
@@ -687,14 +686,8 @@
 
 /**
  * Convert BaseMessage to IMessage
- * @param {ICommonObject} obj
- * @param {string} parentKey
- * @returns {ICommonObject}
-=======
- * Convert BaseMessage to IMessage
  * @param {BaseMessage[]} messages
  * @returns {IMessage[]}
->>>>>>> 764efccc
  */
 export const convertBaseMessagetoIMessage = (messages: BaseMessage[]): IMessage[] => {
     const formatmessages: IMessage[] = []
@@ -717,8 +710,6 @@
         }
     }
     return formatmessages
-<<<<<<< HEAD
-=======
 }
 
 /**
@@ -788,5 +779,4 @@
         }
     }
     return vars
->>>>>>> 764efccc
 }