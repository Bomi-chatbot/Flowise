--- conflicted
+++ resolved
@@ -1010,13 +1010,9 @@
                 } else {
                     finalResponse = JSON.stringify(response, null, 2)
                 }
-<<<<<<< HEAD
-
-                responseContent = this.cleanMarkdownIfEnabled(responseContent, removeMarkdownEnabled)
-                sseStreamer.streamTokenEvent(chatId, responseContent)
-=======
+
+                finalResponse = this.cleanMarkdownIfEnabled(finalResponse, removeMarkdownEnabled)
                 sseStreamer.streamTokenEvent(chatId, finalResponse)
->>>>>>> ba6a602c
             }
 
             // Calculate execution time
@@ -1046,9 +1042,6 @@
                 finalResponse = JSON.stringify(response, null, 2)
             }
 
-<<<<<<< HEAD
-            finalResponse = this.cleanMarkdownIfEnabled(finalResponse, removeMarkdownEnabled)
-=======
             // Address built in tools
             const additionalBuiltInUsedTools: IUsedTool[] = await this.extractBuiltInUsedTools(response, builtInUsedTools)
             if (additionalBuiltInUsedTools.length > 0) {
@@ -1088,7 +1081,7 @@
                 finalResponse = await this.processSandboxLinks(finalResponse, options.baseURL, options.chatflowid, chatId)
             }
 
->>>>>>> ba6a602c
+            finalResponse = this.cleanMarkdownIfEnabled(finalResponse, removeMarkdownEnabled)
             const output = this.prepareOutputObject(
                 response,
                 availableTools,
