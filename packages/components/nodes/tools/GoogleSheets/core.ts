--- conflicted
+++ resolved
@@ -1,12 +1,8 @@
 import { z } from 'zod'
 import fetch from 'node-fetch'
 import { DynamicStructuredTool } from '../OpenAPIToolkit/core'
-<<<<<<< HEAD
-import { TOOL_ARGS_PREFIX } from '../../../src/agents'
 import { handleGoogleAPIResponse } from '../shared/access-control-utils'
-=======
 import { TOOL_ARGS_PREFIX, formatToolError } from '../../../src/agents'
->>>>>>> ac794ab6
 
 export const desc = `Use this when you want to access Google Sheets API for managing spreadsheets and values`
 
@@ -415,38 +411,18 @@
         const params = { ...arg, ...this.defaultParams }
 
         try {
-<<<<<<< HEAD
-            values = JSON.parse(params.values)
-            if (!Array.isArray(values)) {
-                return JSON.stringify({
-                    error: true,
-                    type: 'validation_error',
-                    message: `Values must be a valid JSON array, received: ${typeof values}`,
-                    details: {
-                        received: params.values,
-                        expectedType: 'array'
-                    }
-                })
-            }
-        } catch (error) {
-            return JSON.stringify({
-                error: true,
-                type: 'json_parsing_error',
-                message: `Values must be a valid JSON array. JSON parsing failed: ${error.message}`,
-                details: {
-                    received: params.values,
-                    parseError: error.message
-                }
-            })
-        }
-=======
             let values
             try {
                 values = JSON.parse(params.values)
+                if (!Array.isArray(values)) {
+                    return formatToolError(`Values must be a valid JSON array, received: ${typeof values}`, params)
+                }
             } catch (error) {
-                throw new Error('Values must be a valid JSON array')
-            }
->>>>>>> ac794ab6
+                return formatToolError(
+                    `Values must be a valid JSON array. JSON parsing failed: ${error instanceof Error ? error.message : String(error)}`,
+                    params
+                )
+            }
 
             const body = {
                 values,
@@ -495,38 +471,18 @@
         const params = { ...arg, ...this.defaultParams }
 
         try {
-<<<<<<< HEAD
-            values = JSON.parse(params.values)
-            if (!Array.isArray(values)) {
-                return JSON.stringify({
-                    error: true,
-                    type: 'validation_error',
-                    message: `Values must be a valid JSON array, received: ${typeof values}`,
-                    details: {
-                        received: params.values,
-                        expectedType: 'array'
-                    }
-                })
-            }
-        } catch (error) {
-            return JSON.stringify({
-                error: true,
-                type: 'json_parsing_error',
-                message: `Values must be a valid JSON array. JSON parsing failed: ${error.message}`,
-                details: {
-                    received: params.values,
-                    parseError: error.message
-                }
-            })
-        }
-=======
             let values
             try {
                 values = JSON.parse(params.values)
+                if (!Array.isArray(values)) {
+                    return formatToolError(`Values must be a valid JSON array, received: ${typeof values}`, params)
+                }
             } catch (error) {
-                throw new Error('Values must be a valid JSON array')
-            }
->>>>>>> ac794ab6
+                return formatToolError(
+                    `Values must be a valid JSON array. JSON parsing failed: ${error instanceof Error ? error.message : String(error)}`,
+                    params
+                )
+            }
 
             const body = {
                 values,
@@ -663,38 +619,20 @@
         const params = { ...arg, ...this.defaultParams }
 
         try {
-<<<<<<< HEAD
-            valueRanges = JSON.parse(params.values)
-            if (!Array.isArray(valueRanges)) {
-                return JSON.stringify({
-                    error: true,
-                    type: 'validation_error',
-                    message: `Values must be a valid JSON array of value ranges, received: ${typeof valueRanges}`,
-                    details: {
-                        received: params.values,
-                        expectedType: 'array'
-                    }
-                })
-            }
-        } catch (error) {
-            return JSON.stringify({
-                error: true,
-                type: 'json_parsing_error',
-                message: `Values must be a valid JSON array of value ranges. JSON parsing failed: ${error.message}`,
-                details: {
-                    received: params.values,
-                    parseError: error.message
-                }
-            })
-        }
-=======
             let valueRanges
             try {
                 valueRanges = JSON.parse(params.values)
+                if (!Array.isArray(valueRanges)) {
+                    return formatToolError(`Values must be a valid JSON array of value ranges, received: ${typeof valueRanges}`, params)
+                }
             } catch (error) {
-                throw new Error('Values must be a valid JSON array of value ranges')
-            }
->>>>>>> ac794ab6
+                return formatToolError(
+                    `Values must be a valid JSON array of value ranges. JSON parsing failed: ${
+                        error instanceof Error ? error.message : String(error)
+                    }`,
+                    params
+                )
+            }
 
             const body = {
                 valueInputOption: params.valueInputOption || 'USER_ENTERED',
