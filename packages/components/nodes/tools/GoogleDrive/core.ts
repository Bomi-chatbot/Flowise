import { z } from 'zod'
import fetch from 'node-fetch'
import { DynamicStructuredTool } from '../OpenAPIToolkit/core'
<<<<<<< HEAD
import { TOOL_ARGS_PREFIX } from '../../../src/agents'
import { SmartFolderFinderTool, HierarchicalFolderNavigatorTool } from './smart-tools'
import { URLFileUploaderTool } from './url-uploader'
import { SmartFolderCreatorTool } from './smart-folder-creator'
import { SmartFileUrlTool } from './smart-file-url'
import { handleGoogleAPIResponse } from '../shared/access-control-utils'
=======
import { TOOL_ARGS_PREFIX, formatToolError } from '../../../src/agents'
>>>>>>> ac794ab6

export const desc = `Use this when you want to access Google Drive API for managing files and folders`

export interface Headers {
    [key: string]: string
}

export interface Body {
    [key: string]: any
}

export interface AccessControlContext {
    sessionId?: string
    accessToken?: string
}

export interface RequestParameters {
    headers?: Headers
    body?: Body
    url?: string
    description?: string
    name?: string
    actions?: string[]
    accessToken?: string
    defaultParams?: any
    twilioCredentials?: any
    accessControlContext?: AccessControlContext
}

// Define schemas for different Google Drive operations

// File Schemas
const ListFilesSchema = z.object({
    pageSize: z.number().optional().default(10).describe('Maximum number of files to return (1-1000)'),
    pageToken: z.string().optional().describe('Token for next page of results'),
    orderBy: z.string().optional().describe('Sort order (name, folder, createdTime, modifiedTime, etc.)'),
    query: z.string().optional().describe('Search query (e.g., "name contains \'hello\'")'),
    spaces: z.string().optional().default('drive').describe('Spaces to search (drive, appDataFolder, photos)'),
    fields: z.string().optional().describe('Fields to include in response'),
    includeItemsFromAllDrives: z.boolean().optional().describe('Include items from all drives'),
    supportsAllDrives: z.boolean().optional().describe('Whether the requesting application supports both My Drives and shared drives')
})

const GetFileSchema = z.object({
    fileId: z.string().describe('File ID'),
    fields: z.string().optional().describe('Fields to include in response'),
    supportsAllDrives: z.boolean().optional().describe('Whether the requesting application supports both My Drives and shared drives'),
    acknowledgeAbuse: z
        .boolean()
        .optional()
        .describe('Whether the user is acknowledging the risk of downloading known malware or other abusive files')
})

const CreateFileSchema = z.object({
    name: z.string().describe('File name'),
    parents: z.string().optional().describe('Comma-separated list of parent folder IDs'),
    mimeType: z.string().optional().describe('MIME type of the file'),
    description: z.string().optional().describe('File description'),
    content: z.string().optional().describe('File content (for text files)'),
    supportsAllDrives: z.boolean().optional().describe('Whether the requesting application supports both My Drives and shared drives')
})

const UpdateFileSchema = z.object({
    fileId: z.string().describe('File ID to update'),
    name: z.string().optional().describe('New file name'),
    description: z.string().optional().describe('New file description'),
    starred: z.boolean().optional().describe('Whether the file is starred'),
    trashed: z.boolean().optional().describe('Whether the file is trashed'),
    parents: z.string().optional().describe('Comma-separated list of new parent folder IDs'),
    supportsAllDrives: z.boolean().optional().describe('Whether the requesting application supports both My Drives and shared drives')
})

const DeleteFileSchema = z.object({
    fileId: z.string().describe('File ID to delete'),
    supportsAllDrives: z.boolean().optional().describe('Whether the requesting application supports both My Drives and shared drives')
})

const CopyFileSchema = z.object({
    fileId: z.string().describe('File ID to copy'),
    name: z.string().describe('Name for the copied file'),
    parents: z.string().optional().describe('Comma-separated list of parent folder IDs for the copy'),
    supportsAllDrives: z.boolean().optional().describe('Whether the requesting application supports both My Drives and shared drives')
})

const DownloadFileSchema = z.object({
    fileId: z.string().describe('File ID to download'),
    acknowledgeAbuse: z
        .boolean()
        .optional()
        .describe('Whether the user is acknowledging the risk of downloading known malware or other abusive files'),
    supportsAllDrives: z.boolean().optional().describe('Whether the requesting application supports both My Drives and shared drives')
})

const CreateFolderSchema = z.object({
    name: z.string().describe('Folder name'),
    parents: z.string().optional().describe('Comma-separated list of parent folder IDs'),
    description: z.string().optional().describe('Folder description'),
    supportsAllDrives: z.boolean().optional().describe('Whether the requesting application supports both My Drives and shared drives')
})

const SearchFilesSchema = z.object({
    query: z.string().describe('Search query using Google Drive search syntax'),
    pageSize: z.number().optional().default(10).describe('Maximum number of files to return'),
    orderBy: z.string().optional().describe('Sort order'),
    includeItemsFromAllDrives: z.boolean().optional().describe('Include items from all drives'),
    supportsAllDrives: z.boolean().optional().describe('Whether the requesting application supports both My Drives and shared drives')
})

const ShareFileSchema = z.object({
    fileId: z.string().describe('File ID to share'),
    role: z.enum(['reader', 'writer', 'commenter', 'owner']).describe('Permission role'),
    type: z.enum(['user', 'group', 'domain', 'anyone']).describe('Permission type'),
    emailAddress: z.string().optional().describe('Email address (required for user/group types)'),
    domain: z.string().optional().describe('Domain name (required for domain type)'),
    allowFileDiscovery: z.boolean().optional().describe('Whether the file can be discovered by search'),
    sendNotificationEmail: z.boolean().optional().default(true).describe('Whether to send notification emails'),
    emailMessage: z.string().optional().describe('Custom message to include in notification email'),
    supportsAllDrives: z.boolean().optional().describe('Whether the requesting application supports both My Drives and shared drives')
})

class BaseGoogleDriveTool extends DynamicStructuredTool {
    protected accessToken: string = ''
    protected accessControlContext?: AccessControlContext

    constructor(args: any) {
        super(args)
        this.accessToken = args.accessToken ?? ''
        this.accessControlContext = {
            ...args.accessControlContext,
            accessToken: this.accessToken
        }
    }

    async makeGoogleDriveRequest({
        endpoint,
        method = 'GET',
        body,
        params
    }: {
        endpoint: string
        method?: string
        body?: any
        params?: any
    }): Promise<string> {
        const baseUrl = 'https://www.googleapis.com/drive/v3'
        const url = `${baseUrl}/${endpoint}`

        const headers: { [key: string]: string } = {
            Authorization: `Bearer ${this.accessToken}`,
            Accept: 'application/json',
            ...this.headers
        }

        if (method !== 'GET' && body) {
            headers['Content-Type'] = 'application/json'
        }

        const response = await fetch(url, {
            method,
            headers,
            body: body ? (typeof body === 'string' ? body : JSON.stringify(body)) : undefined
        })

        if (!response.ok) {
            const errorText = await response.text()
            let errorResponse = null

            try {
                errorResponse = JSON.parse(errorText)
            } catch (parseError) {
                // Not JSON, continue with text error
            }

            const error = new Error(`Google Drive API Error ${response.status}: ${response.statusText} - ${errorText}`)
            return await handleGoogleAPIResponse(error, response.status, params, this.accessControlContext, errorResponse)
        }

        const data = await response.text()
        return data + TOOL_ARGS_PREFIX + JSON.stringify(params)
    }
}

// File Tools
class ListFilesTool extends BaseGoogleDriveTool {
    defaultParams: any

    constructor(args: any) {
        const toolInput = {
            name: 'list_files',
            description: 'List files and folders from Google Drive',
            schema: ListFilesSchema,
            baseUrl: '',
            method: 'GET',
            headers: {}
        }
        super({
            ...toolInput,
            accessToken: args.accessToken,
            accessControlContext: args.accessControlContext
        })
        this.defaultParams = args.defaultParams || {}
    }

    async _call(arg: any): Promise<string> {
        const params = { ...arg, ...this.defaultParams }
        const queryParams = new URLSearchParams()

        if (params.pageSize) queryParams.append('pageSize', params.pageSize.toString())
        if (params.pageToken) queryParams.append('pageToken', params.pageToken)
        if (params.orderBy) queryParams.append('orderBy', params.orderBy)
        if (params.query) queryParams.append('q', params.query)
        if (params.spaces) queryParams.append('spaces', params.spaces)
        if (params.fields) queryParams.append('fields', params.fields)
        if (params.includeItemsFromAllDrives) queryParams.append('includeItemsFromAllDrives', params.includeItemsFromAllDrives.toString())
        if (params.supportsAllDrives) queryParams.append('supportsAllDrives', params.supportsAllDrives.toString())

        const endpoint = `files?${queryParams.toString()}`

        try {
            const response = await this.makeGoogleDriveRequest({ endpoint, params })
            return response
        } catch (error) {
            return formatToolError(`Error listing files: ${error}`, params)
        }
    }
}

class GetFileTool extends BaseGoogleDriveTool {
    defaultParams: any

    constructor(args: any) {
        const toolInput = {
            name: 'get_file',
            description: 'Get file metadata from Google Drive',
            schema: GetFileSchema,
            baseUrl: '',
            method: 'GET',
            headers: {}
        }
        super({
            ...toolInput,
            accessToken: args.accessToken,
            accessControlContext: args.accessControlContext
        })
        this.defaultParams = args.defaultParams || {}
    }

    async _call(arg: any): Promise<string> {
        const params = { ...arg, ...this.defaultParams }
        const queryParams = new URLSearchParams()

        if (params.fields) queryParams.append('fields', params.fields)
        if (params.supportsAllDrives) queryParams.append('supportsAllDrives', params.supportsAllDrives.toString())
        if (params.acknowledgeAbuse) queryParams.append('acknowledgeAbuse', params.acknowledgeAbuse.toString())

        const endpoint = `files/${encodeURIComponent(params.fileId)}?${queryParams.toString()}`

        try {
            const response = await this.makeGoogleDriveRequest({ endpoint, params })
            return response
        } catch (error) {
            return formatToolError(`Error getting file: ${error}`, params)
        }
    }
}

class CreateFileTool extends BaseGoogleDriveTool {
    defaultParams: any

    constructor(args: any) {
        const toolInput = {
            name: 'create_file',
            description: 'Create a new file in Google Drive',
            schema: CreateFileSchema,
            baseUrl: '',
            method: 'POST',
            headers: {}
        }
        super({
            ...toolInput,
            accessToken: args.accessToken,
            accessControlContext: args.accessControlContext
        })
        this.defaultParams = args.defaultParams || {}
    }

    async _call(arg: any): Promise<string> {
        const params = { ...arg, ...this.defaultParams }

        try {
            // Validate required parameters
            if (!params.name) {
                throw new Error('File name is required')
            }

            const queryParams = new URLSearchParams()
            if (params.supportsAllDrives) queryParams.append('supportsAllDrives', params.supportsAllDrives.toString())

            // Prepare metadata
            const fileMetadata: any = {
                name: params.name
            }

            if (params.parents) {
                // Validate parent folder IDs format
                const parentIds = params.parents
                    .split(',')
                    .map((p: string) => p.trim())
                    .filter((p: string) => p.length > 0)
                if (parentIds.length > 0) {
                    fileMetadata.parents = parentIds
                }
            }
            if (params.mimeType) fileMetadata.mimeType = params.mimeType
            if (params.description) fileMetadata.description = params.description

            // Determine upload type based on content and metadata
            if (!params.content) {
                // Metadata-only upload (no file content) - standard endpoint
                const endpoint = `files?${queryParams.toString()}`
                const response = await this.makeGoogleDriveRequest({
                    endpoint,
                    method: 'POST',
                    body: fileMetadata,
                    params
                })
                return response
            } else {
                // Validate content
                if (typeof params.content !== 'string') {
                    throw new Error('File content must be a string')
                }

                // Check if we have metadata beyond just the name
                const hasAdditionalMetadata = params.parents || params.description || params.mimeType

                if (!hasAdditionalMetadata) {
                    // Simple upload (uploadType=media) - only file content, basic metadata
                    return await this.performSimpleUpload(params, queryParams)
                } else {
                    // Multipart upload (uploadType=multipart) - file content + metadata
                    return await this.performMultipartUpload(params, fileMetadata, queryParams)
                }
            }
        } catch (error) {
            return formatToolError(`Error creating file: ${error}`, params)
        }
    }

    private async performSimpleUpload(params: any, queryParams: URLSearchParams): Promise<string> {
        // Simple upload: POST https://www.googleapis.com/upload/drive/v3/files?uploadType=media
        queryParams.append('uploadType', 'media')
        const url = `https://www.googleapis.com/upload/drive/v3/files?${queryParams.toString()}`

        const headers: { [key: string]: string } = {
            Authorization: `Bearer ${this.accessToken}`,
            'Content-Type': params.mimeType || 'application/octet-stream',
            'Content-Length': Buffer.byteLength(params.content, 'utf8').toString()
        }

        const response = await fetch(url, {
            method: 'POST',
            headers,
            body: params.content
        })

        if (!response.ok) {
            const errorText = await response.text()
            throw new Error(`Google Drive API Error ${response.status}: ${response.statusText} - ${errorText}`)
        }

        const data = await response.text()
        return data + TOOL_ARGS_PREFIX + JSON.stringify(params)
    }

    private async performMultipartUpload(params: any, fileMetadata: any, queryParams: URLSearchParams): Promise<string> {
        // Multipart upload: POST https://www.googleapis.com/upload/drive/v3/files?uploadType=multipart
        queryParams.append('uploadType', 'multipart')
        const url = `https://www.googleapis.com/upload/drive/v3/files?${queryParams.toString()}`

        // Create multipart/related body according to RFC 2387
        const boundary = '-------314159265358979323846'

        // Build multipart body - RFC 2387 format
        let body = `--${boundary}\r\n`

        // Part 1: Metadata (application/json; charset=UTF-8)
        body += 'Content-Type: application/json; charset=UTF-8\r\n\r\n'
        body += JSON.stringify(fileMetadata) + '\r\n'

        // Part 2: Media content (any MIME type)
        body += `--${boundary}\r\n`
        body += `Content-Type: ${params.mimeType || 'application/octet-stream'}\r\n\r\n`
        body += params.content + '\r\n'

        // Close boundary
        body += `--${boundary}--`

        const headers: { [key: string]: string } = {
            Authorization: `Bearer ${this.accessToken}`,
            'Content-Type': `multipart/related; boundary="${boundary}"`,
            'Content-Length': Buffer.byteLength(body, 'utf8').toString()
        }

        try {
            const response = await fetch(url, {
                method: 'POST',
                headers,
                body: body
            })

            if (!response.ok) {
                const errorText = await response.text()
                console.error('Multipart upload failed:', {
                    url,
                    headers: { ...headers, Authorization: '[REDACTED]' },
                    metadata: fileMetadata,
                    contentLength: params.content?.length || 0,
                    error: errorText
                })
                throw new Error(`Google Drive API Error ${response.status}: ${response.statusText} - ${errorText}`)
            }

            const data = await response.text()
            return data + TOOL_ARGS_PREFIX + JSON.stringify(params)
        } catch (error) {
            throw new Error(`Multipart upload failed: ${error}`)
        }
    }
}

class UpdateFileTool extends BaseGoogleDriveTool {
    defaultParams: any

    constructor(args: any) {
        const toolInput = {
            name: 'update_file',
            description: 'Update file metadata in Google Drive',
            schema: UpdateFileSchema,
            baseUrl: '',
            method: 'PATCH',
            headers: {}
        }
        super({
            ...toolInput,
            accessToken: args.accessToken,
            accessControlContext: args.accessControlContext
        })
        this.defaultParams = args.defaultParams || {}
    }

    async _call(arg: any): Promise<string> {
        const params = { ...arg, ...this.defaultParams }

        try {
            const updateData: any = {}

            if (params.name) updateData.name = params.name
            if (params.description) updateData.description = params.description
            if (params.starred !== undefined) updateData.starred = params.starred
            if (params.trashed !== undefined) updateData.trashed = params.trashed

            const queryParams = new URLSearchParams()
            if (params.supportsAllDrives) queryParams.append('supportsAllDrives', params.supportsAllDrives.toString())

            const endpoint = `files/${encodeURIComponent(params.fileId)}?${queryParams.toString()}`

            const response = await this.makeGoogleDriveRequest({
                endpoint,
                method: 'PATCH',
                body: updateData,
                params
            })
            return response
        } catch (error) {
            return formatToolError(`Error updating file: ${error}`, params)
        }
    }
}

class DeleteFileTool extends BaseGoogleDriveTool {
    defaultParams: any

    constructor(args: any) {
        const toolInput = {
            name: 'delete_file',
            description: 'Delete a file from Google Drive',
            schema: DeleteFileSchema,
            baseUrl: '',
            method: 'DELETE',
            headers: {}
        }
        super({
            ...toolInput,
            accessToken: args.accessToken,
            accessControlContext: args.accessControlContext
        })
        this.defaultParams = args.defaultParams || {}
    }

    async _call(arg: any): Promise<string> {
        const params = { ...arg, ...this.defaultParams }

        try {
            const queryParams = new URLSearchParams()
            if (params.supportsAllDrives) queryParams.append('supportsAllDrives', params.supportsAllDrives.toString())

            const endpoint = `files/${encodeURIComponent(params.fileId)}?${queryParams.toString()}`

            await this.makeGoogleDriveRequest({
                endpoint,
                method: 'DELETE',
                params
            })
            return `File deleted successfully`
        } catch (error) {
            return formatToolError(`Error deleting file: ${error}`, params)
        }
    }
}

class CopyFileTool extends BaseGoogleDriveTool {
    defaultParams: any

    constructor(args: any) {
        const toolInput = {
            name: 'copy_file',
            description: 'Copy a file in Google Drive',
            schema: CopyFileSchema,
            baseUrl: '',
            method: 'POST',
            headers: {}
        }
        super({
            ...toolInput,
            accessToken: args.accessToken,
            accessControlContext: args.accessControlContext
        })
        this.defaultParams = args.defaultParams || {}
    }

    async _call(arg: any): Promise<string> {
        const params = { ...arg, ...this.defaultParams }

        try {
            const copyData: any = {
                name: params.name
            }

            if (params.parents) {
                copyData.parents = params.parents.split(',').map((p: string) => p.trim())
            }

            const queryParams = new URLSearchParams()
            if (params.supportsAllDrives) queryParams.append('supportsAllDrives', params.supportsAllDrives.toString())

            const endpoint = `files/${encodeURIComponent(params.fileId)}/copy?${queryParams.toString()}`

            const response = await this.makeGoogleDriveRequest({
                endpoint,
                method: 'POST',
                body: copyData,
                params
            })
            return response
        } catch (error) {
            return formatToolError(`Error copying file: ${error}`, params)
        }
    }
}

class DownloadFileTool extends BaseGoogleDriveTool {
    defaultParams: any

    constructor(args: any) {
        const toolInput = {
            name: 'download_file',
            description: 'Download a file from Google Drive',
            schema: DownloadFileSchema,
            baseUrl: '',
            method: 'GET',
            headers: {}
        }
        super({
            ...toolInput,
            accessToken: args.accessToken,
            accessControlContext: args.accessControlContext
        })
        this.defaultParams = args.defaultParams || {}
    }

    async _call(arg: any): Promise<string> {
        const params = { ...arg, ...this.defaultParams }

        try {
            const queryParams = new URLSearchParams()
            queryParams.append('alt', 'media')
            if (params.acknowledgeAbuse) queryParams.append('acknowledgeAbuse', params.acknowledgeAbuse.toString())
            if (params.supportsAllDrives) queryParams.append('supportsAllDrives', params.supportsAllDrives.toString())

            const endpoint = `files/${encodeURIComponent(params.fileId)}?${queryParams.toString()}`

            const response = await this.makeGoogleDriveRequest({ endpoint, params })
            return response
        } catch (error) {
            return formatToolError(`Error downloading file: ${error}`, params)
        }
    }
}

class CreateFolderTool extends BaseGoogleDriveTool {
    defaultParams: any

    constructor(args: any) {
        const toolInput = {
            name: 'create_folder',
            description: 'Create a new folder in Google Drive',
            schema: CreateFolderSchema,
            baseUrl: '',
            method: 'POST',
            headers: {}
        }
        super({
            ...toolInput,
            accessToken: args.accessToken,
            accessControlContext: args.accessControlContext
        })
        this.defaultParams = args.defaultParams || {}
    }

    async _call(arg: any): Promise<string> {
        const params = { ...arg, ...this.defaultParams }

        try {
            const folderData: any = {
                name: params.name,
                mimeType: 'application/vnd.google-apps.folder'
            }

            if (params.parents) {
                folderData.parents = params.parents.split(',').map((p: string) => p.trim())
            }
            if (params.description) folderData.description = params.description

            const queryParams = new URLSearchParams()
            if (params.supportsAllDrives) queryParams.append('supportsAllDrives', params.supportsAllDrives.toString())

            const endpoint = `files?${queryParams.toString()}`

            const response = await this.makeGoogleDriveRequest({
                endpoint,
                method: 'POST',
                body: folderData,
                params
            })
            return response
        } catch (error) {
            return formatToolError(`Error creating folder: ${error}`, params)
        }
    }
}

class SearchFilesTool extends BaseGoogleDriveTool {
    defaultParams: any

    constructor(args: any) {
        const toolInput = {
            name: 'search_files',
            description: 'Search files in Google Drive',
            schema: SearchFilesSchema,
            baseUrl: '',
            method: 'GET',
            headers: {}
        }
        super({
            ...toolInput,
            accessToken: args.accessToken,
            accessControlContext: args.accessControlContext
        })
        this.defaultParams = args.defaultParams || {}
    }

    async _call(arg: any): Promise<string> {
        const params = { ...arg, ...this.defaultParams }

        try {
            const queryParams = new URLSearchParams()
            queryParams.append('q', params.query)
            if (params.pageSize) queryParams.append('pageSize', params.pageSize.toString())
            if (params.orderBy) queryParams.append('orderBy', params.orderBy)
            if (params.includeItemsFromAllDrives)
                queryParams.append('includeItemsFromAllDrives', params.includeItemsFromAllDrives.toString())
            if (params.supportsAllDrives) queryParams.append('supportsAllDrives', params.supportsAllDrives.toString())

            const endpoint = `files?${queryParams.toString()}`

            const response = await this.makeGoogleDriveRequest({ endpoint, params })
            return response
        } catch (error) {
            return formatToolError(`Error searching files: ${error}`, params)
        }
    }
}

class ShareFileTool extends BaseGoogleDriveTool {
    defaultParams: any

    constructor(args: any) {
        const toolInput = {
            name: 'share_file',
            description: 'Share a file in Google Drive',
            schema: ShareFileSchema,
            baseUrl: '',
            method: 'POST',
            headers: {}
        }
        super({
            ...toolInput,
            accessToken: args.accessToken,
            accessControlContext: args.accessControlContext
        })
        this.defaultParams = args.defaultParams || {}
    }

    async _call(arg: any): Promise<string> {
        const params = { ...arg, ...this.defaultParams }

        try {
            const permissionData: any = {
                role: params.role,
                type: params.type
            }

            if (params.emailAddress) permissionData.emailAddress = params.emailAddress
            if (params.domain) permissionData.domain = params.domain
            if (params.allowFileDiscovery !== undefined) permissionData.allowFileDiscovery = params.allowFileDiscovery

            const queryParams = new URLSearchParams()
            if (params.sendNotificationEmail !== undefined)
                queryParams.append('sendNotificationEmail', params.sendNotificationEmail.toString())
            if (params.emailMessage) queryParams.append('emailMessage', params.emailMessage)
            if (params.supportsAllDrives) queryParams.append('supportsAllDrives', params.supportsAllDrives.toString())

            const endpoint = `files/${encodeURIComponent(params.fileId)}/permissions?${queryParams.toString()}`

            const response = await this.makeGoogleDriveRequest({
                endpoint,
                method: 'POST',
                body: permissionData,
                params
            })
            return response
        } catch (error) {
            return formatToolError(`Error sharing file: ${error}`, params)
        }
    }
}

class ListFolderContentsTool extends BaseGoogleDriveTool {
    defaultParams: any

    constructor(args: any) {
        const toolInput = {
            name: 'list_folder_contents',
            description: 'List contents of a specific folder in Google Drive',
            schema: z.object({
                folderId: z.string().describe('Folder ID to list contents from'),
                pageSize: z.number().optional().default(10).describe('Maximum number of files to return'),
                orderBy: z.string().optional().describe('Sort order'),
                includeItemsFromAllDrives: z.boolean().optional().describe('Include items from all drives'),
                supportsAllDrives: z
                    .boolean()
                    .optional()
                    .describe('Whether the requesting application supports both My Drives and shared drives')
            }),
            baseUrl: '',
            method: 'GET',
            headers: {}
        }
        super({
            ...toolInput,
            accessToken: args.accessToken,
            accessControlContext: args.accessControlContext
        })
        this.defaultParams = args.defaultParams || {}
    }

    async _call(arg: any): Promise<string> {
        const params = { ...arg, ...this.defaultParams }

        try {
            const queryParams = new URLSearchParams()
            queryParams.append('q', `'${params.folderId}' in parents`)
            if (params.pageSize) queryParams.append('pageSize', params.pageSize.toString())
            if (params.orderBy) queryParams.append('orderBy', params.orderBy)
            if (params.includeItemsFromAllDrives)
                queryParams.append('includeItemsFromAllDrives', params.includeItemsFromAllDrives.toString())
            if (params.supportsAllDrives) queryParams.append('supportsAllDrives', params.supportsAllDrives.toString())

            const endpoint = `files?${queryParams.toString()}`

            const response = await this.makeGoogleDriveRequest({ endpoint, params })
            return response
        } catch (error) {
            return formatToolError(`Error listing folder contents: ${error}`, params)
        }
    }
}

class DeleteFolderTool extends BaseGoogleDriveTool {
    defaultParams: any

    constructor(args: any) {
        const toolInput = {
            name: 'delete_folder',
            description: 'Delete a folder from Google Drive',
            schema: z.object({
                folderId: z.string().describe('Folder ID to delete'),
                supportsAllDrives: z
                    .boolean()
                    .optional()
                    .describe('Whether the requesting application supports both My Drives and shared drives')
            }),
            baseUrl: '',
            method: 'DELETE',
            headers: {}
        }
        super({
            ...toolInput,
            accessToken: args.accessToken,
            accessControlContext: args.accessControlContext
        })
        this.defaultParams = args.defaultParams || {}
    }

    async _call(arg: any): Promise<string> {
        const params = { ...arg, ...this.defaultParams }

        try {
            const queryParams = new URLSearchParams()
            if (params.supportsAllDrives) queryParams.append('supportsAllDrives', params.supportsAllDrives.toString())

            const endpoint = `files/${encodeURIComponent(params.folderId)}?${queryParams.toString()}`

            await this.makeGoogleDriveRequest({
                endpoint,
                method: 'DELETE',
                params
            })
            return `Folder deleted successfully`
        } catch (error) {
            return formatToolError(`Error deleting folder: ${error}`, params)
        }
    }
}

class GetPermissionsTool extends BaseGoogleDriveTool {
    defaultParams: any

    constructor(args: any) {
        const toolInput = {
            name: 'get_permissions',
            description: 'Get permissions for a file in Google Drive',
            schema: z.object({
                fileId: z.string().describe('File ID to get permissions for'),
                supportsAllDrives: z
                    .boolean()
                    .optional()
                    .describe('Whether the requesting application supports both My Drives and shared drives')
            }),
            baseUrl: '',
            method: 'GET',
            headers: {}
        }
        super({
            ...toolInput,
            accessToken: args.accessToken,
            accessControlContext: args.accessControlContext
        })
        this.defaultParams = args.defaultParams || {}
    }

    async _call(arg: any): Promise<string> {
        const params = { ...arg, ...this.defaultParams }

        try {
            const queryParams = new URLSearchParams()
            if (params.supportsAllDrives) queryParams.append('supportsAllDrives', params.supportsAllDrives.toString())

            const endpoint = `files/${encodeURIComponent(params.fileId)}/permissions?${queryParams.toString()}`

            const response = await this.makeGoogleDriveRequest({ endpoint, params })
            return response
        } catch (error) {
            return formatToolError(`Error getting permissions: ${error}`, params)
        }
    }
}

class RemovePermissionTool extends BaseGoogleDriveTool {
    defaultParams: any

    constructor(args: any) {
        const toolInput = {
            name: 'remove_permission',
            description: 'Remove a permission from a file in Google Drive',
            schema: z.object({
                fileId: z.string().describe('File ID to remove permission from'),
                permissionId: z.string().describe('Permission ID to remove'),
                supportsAllDrives: z
                    .boolean()
                    .optional()
                    .describe('Whether the requesting application supports both My Drives and shared drives')
            }),
            baseUrl: '',
            method: 'DELETE',
            headers: {}
        }
        super({
            ...toolInput,
            accessToken: args.accessToken,
            accessControlContext: args.accessControlContext
        })
        this.defaultParams = args.defaultParams || {}
    }

    async _call(arg: any): Promise<string> {
        const params = { ...arg, ...this.defaultParams }

        try {
            const queryParams = new URLSearchParams()
            if (params.supportsAllDrives) queryParams.append('supportsAllDrives', params.supportsAllDrives.toString())

            const endpoint = `files/${encodeURIComponent(params.fileId)}/permissions/${encodeURIComponent(
                params.permissionId
            )}?${queryParams.toString()}`

            await this.makeGoogleDriveRequest({
                endpoint,
                method: 'DELETE',
                params
            })
            return `Permission removed successfully`
        } catch (error) {
            return formatToolError(`Error removing permission: ${error}`, params)
        }
    }
}

export const createGoogleDriveTools = (args?: RequestParameters): DynamicStructuredTool[] => {
    const tools: DynamicStructuredTool[] = []
    const actions = args?.actions || []
    const accessToken = args?.accessToken || ''
    const defaultParams = args?.defaultParams || {}
    const twilioCredentials = args?.twilioCredentials
    const accessControlContext = args?.accessControlContext
    const toolArgs = { accessToken, defaultParams, accessControlContext }

    if (actions.includes('listFiles')) {
        tools.push(new ListFilesTool(toolArgs))
    }

    if (actions.includes('getFile')) {
        tools.push(new GetFileTool(toolArgs))
    }

    if (actions.includes('createFile')) {
        tools.push(new CreateFileTool(toolArgs))
    }

    if (actions.includes('updateFile')) {
        tools.push(new UpdateFileTool(toolArgs))
    }

    if (actions.includes('deleteFile')) {
        tools.push(new DeleteFileTool(toolArgs))
    }

    if (actions.includes('copyFile')) {
        tools.push(new CopyFileTool(toolArgs))
    }

    if (actions.includes('downloadFile')) {
        tools.push(new DownloadFileTool(toolArgs))
    }

    if (actions.includes('createFolder')) {
        tools.push(new CreateFolderTool(toolArgs))
    }

    if (actions.includes('listFolderContents')) {
        tools.push(new ListFolderContentsTool(toolArgs))
    }

    if (actions.includes('deleteFolder')) {
        tools.push(new DeleteFolderTool(toolArgs))
    }

    if (actions.includes('searchFiles')) {
        tools.push(new SearchFilesTool(toolArgs))
    }

    if (actions.includes('shareFile')) {
        tools.push(new ShareFileTool(toolArgs))
    }

    if (actions.includes('getPermissions')) {
        tools.push(new GetPermissionsTool(toolArgs))
    }

    if (actions.includes('removePermission')) {
        tools.push(new RemovePermissionTool(toolArgs))
    }

    // Smart tools
    if (actions.includes('smartFolderFinder')) {
        tools.push(new SmartFolderFinderTool(toolArgs))
    }

    if (actions.includes('hierarchicalFolderNavigator')) {
        tools.push(new HierarchicalFolderNavigatorTool(toolArgs))
    }

    if (actions.includes('urlFileUploader')) {
        tools.push(new URLFileUploaderTool({ ...toolArgs, twilioCredentials }))
    }

    if (actions.includes('smartFolderCreator')) {
        tools.push(new SmartFolderCreatorTool(toolArgs))
    }

    if (actions.includes('smartFileUrl')) {
        tools.push(new SmartFileUrlTool(toolArgs))
    }

    return tools
}<|MERGE_RESOLUTION|>--- conflicted
+++ resolved
@@ -1,16 +1,12 @@
 import { z } from 'zod'
 import fetch from 'node-fetch'
 import { DynamicStructuredTool } from '../OpenAPIToolkit/core'
-<<<<<<< HEAD
-import { TOOL_ARGS_PREFIX } from '../../../src/agents'
 import { SmartFolderFinderTool, HierarchicalFolderNavigatorTool } from './smart-tools'
 import { URLFileUploaderTool } from './url-uploader'
 import { SmartFolderCreatorTool } from './smart-folder-creator'
 import { SmartFileUrlTool } from './smart-file-url'
 import { handleGoogleAPIResponse } from '../shared/access-control-utils'
-=======
 import { TOOL_ARGS_PREFIX, formatToolError } from '../../../src/agents'
->>>>>>> ac794ab6
 
 export const desc = `Use this when you want to access Google Drive API for managing files and folders`
 
