import { z } from 'zod'
import fetch from 'node-fetch'
import { DynamicStructuredTool } from '../OpenAPIToolkit/core'
import { TOOL_ARGS_PREFIX, formatToolError } from '../../../src/agents'

export const desc = `Use this when you want to access Google Calendar API for managing events and calendars`

export interface Headers {
    [key: string]: string
}

export interface Body {
    [key: string]: any
}

export interface RequestParameters {
    headers?: Headers
    body?: Body
    url?: string
    description?: string
    name?: string
    actions?: string[]
    accessToken?: string
    defaultParams?: any
    sessionId?: string
}

// Define schemas for different Google Calendar operations

// Event Schemas
const ListEventsSchema = z.object({
    calendarId: z.string().default('primary').describe('Calendar ID (use "primary" for primary calendar)'),
    timeMin: z.string().optional().describe('Lower bound for event search (RFC3339 timestamp)'),
    timeMax: z.string().optional().describe('Upper bound for event search (RFC3339 timestamp)'),
    maxResults: z.number().optional().default(250).describe('Maximum number of events to return'),
    singleEvents: z.boolean().optional().default(true).describe('Whether to expand recurring events into instances'),
    orderBy: z.enum(['startTime', 'updated']).optional().describe('Order of events returned'),
    query: z.string().optional().describe('Free text search terms')
})

const CreateEventSchema = z.object({
    calendarId: z.string().default('primary').describe('Calendar ID where the event will be created'),
    summary: z.string().describe('Event title/summary'),
    description: z.string().optional().describe('Event description'),
    location: z.string().optional().describe('Event location'),
    startDateTime: z.string().optional().describe('Event start time (ISO 8601 format)'),
    endDateTime: z.string().optional().describe('Event end time (ISO 8601 format)'),
    startDate: z.string().optional().describe('Start date for all-day events (YYYY-MM-DD)'),
    endDate: z.string().optional().describe('End date for all-day events (YYYY-MM-DD)'),
    timeZone: z.string().optional().describe('Time zone (e.g., America/New_York)'),
    attendees: z.string().optional().describe('Comma-separated list of attendee emails'),
    sendUpdates: z.enum(['all', 'externalOnly', 'none']).optional().default('all').describe('Whether to send notifications to attendees'),
    recurrence: z.string().optional().describe('Recurrence rules (RRULE format)'),
    reminderMinutes: z.number().optional().describe('Minutes before event to send reminder'),
    visibility: z.enum(['default', 'public', 'private', 'confidential']).optional().describe('Event visibility')
})

const GetEventSchema = z.object({
    calendarId: z.string().default('primary').describe('Calendar ID'),
    eventId: z.string().describe('Event ID')
})

const UpdateEventSchema = z.object({
    calendarId: z.string().default('primary').describe('Calendar ID'),
    eventId: z.string().describe('Event ID'),
    summary: z.string().optional().describe('Updated event title/summary'),
    description: z.string().optional().describe('Updated event description'),
    location: z.string().optional().describe('Updated event location'),
    startDateTime: z.string().optional().describe('Updated event start time (ISO 8601 format)'),
    endDateTime: z.string().optional().describe('Updated event end time (ISO 8601 format)'),
    startDate: z.string().optional().describe('Updated start date for all-day events (YYYY-MM-DD)'),
    endDate: z.string().optional().describe('Updated end date for all-day events (YYYY-MM-DD)'),
    timeZone: z.string().optional().describe('Updated time zone'),
    attendees: z.string().optional().describe('Updated comma-separated list of attendee emails'),
    sendUpdates: z.enum(['all', 'externalOnly', 'none']).optional().default('all').describe('Whether to send notifications to attendees'),
    recurrence: z.string().optional().describe('Updated recurrence rules'),
    reminderMinutes: z.number().optional().describe('Updated reminder minutes'),
    visibility: z.enum(['default', 'public', 'private', 'confidential']).optional().describe('Updated event visibility')
})

const DeleteEventSchema = z.object({
    calendarId: z.string().default('primary').describe('Calendar ID'),
    eventId: z.string().describe('Event ID to delete')
})

const QuickAddEventSchema = z.object({
    calendarId: z.string().default('primary').describe('Calendar ID'),
    quickAddText: z.string().describe('Natural language text for quick event creation')
})

// Calendar Schemas
const ListCalendarsSchema = z.object({
    showHidden: z.boolean().optional().describe('Whether to show hidden calendars'),
    minAccessRole: z.enum(['freeBusyReader', 'reader', 'writer', 'owner']).optional().describe('Minimum access role')
})

const CreateCalendarSchema = z.object({
    summary: z.string().describe('Calendar title/name'),
    description: z.string().optional().describe('Calendar description'),
    location: z.string().optional().describe('Calendar location'),
    timeZone: z.string().optional().describe('Calendar time zone (e.g., America/New_York)')
})

const GetCalendarSchema = z.object({
    calendarId: z.string().describe('Calendar ID')
})

const UpdateCalendarSchema = z.object({
    calendarId: z.string().describe('Calendar ID'),
    summary: z.string().optional().describe('Updated calendar title/name'),
    description: z.string().optional().describe('Updated calendar description'),
    location: z.string().optional().describe('Updated calendar location'),
    timeZone: z.string().optional().describe('Updated calendar time zone')
})

const DeleteCalendarSchema = z.object({
    calendarId: z.string().describe('Calendar ID to delete')
})

const ClearCalendarSchema = z.object({
    calendarId: z.string().describe('Calendar ID to clear (removes all events)')
})

// Freebusy Schemas
const QueryFreebusySchema = z.object({
    timeMin: z.string().describe('Lower bound for freebusy query (RFC3339 timestamp)'),
    timeMax: z.string().describe('Upper bound for freebusy query (RFC3339 timestamp)'),
    calendarIds: z.string().describe('Comma-separated list of calendar IDs to check for free/busy info'),
    groupExpansionMax: z.number().optional().describe('Maximum number of calendars for which FreeBusy information is to be provided'),
    calendarExpansionMax: z.number().optional().describe('Maximum number of events that can be expanded for each calendar')
})

// Get Calendar Timezone Schema
const GetCalendarTimezoneSchema = z.object({
    calendarId: z.string().default('primary').describe('Calendar ID (use "primary" for primary calendar)')
})

class BaseGoogleCalendarTool extends DynamicStructuredTool {
    protected accessToken: string = ''
    protected sessionId: string = ''

    constructor(args: any) {
        super(args)
        this.accessToken = args.accessToken ?? ''
        this.sessionId = args.sessionId ?? 'default'
    }

    async makeGoogleCalendarRequest({
        endpoint,
        method = 'GET',
        body,
        params
    }: {
        endpoint: string
        method?: string
        body?: any
        params?: any
    }): Promise<string> {
        const url = `https://www.googleapis.com/calendar/v3/${endpoint}`

        const headers = {
            Authorization: `Bearer ${this.accessToken}`,
            'Content-Type': 'application/json',
            Accept: 'application/json',
            ...this.headers
        }

        const response = await fetch(url, {
            method,
            headers,
            body: body ? JSON.stringify(body) : undefined
        })

        if (!response.ok) {
            const errorText = await response.text()
            throw new Error(`Google Calendar API Error ${response.status}: ${response.statusText} - ${errorText}`)
        }

        const data = await response.text()
        return data + TOOL_ARGS_PREFIX + JSON.stringify(params)
    }
}

// Event Tools
class ListEventsTool extends BaseGoogleCalendarTool {
    defaultParams: any

    constructor(args: any) {
        const toolInput = {
            name: 'list_events',
            description: 'List events from Google Calendar',
            schema: ListEventsSchema,
            baseUrl: '',
            method: 'GET',
            headers: {}
        }
        super({
            ...toolInput,
            accessToken: args.accessToken
        })
        this.defaultParams = args.defaultParams || {}
    }

    async _call(arg: any): Promise<string> {
        const params = { ...arg, ...this.defaultParams }
        const queryParams = new URLSearchParams()

        if (params.timeMin) queryParams.append('timeMin', params.timeMin)
        if (params.timeMax) queryParams.append('timeMax', params.timeMax)
        if (params.maxResults) queryParams.append('maxResults', params.maxResults.toString())
        if (params.singleEvents !== undefined) queryParams.append('singleEvents', params.singleEvents.toString())
        if (params.orderBy) queryParams.append('orderBy', params.orderBy)
        if (params.query) queryParams.append('q', params.query)

        const endpoint = `calendars/${encodeURIComponent(params.calendarId)}/events?${queryParams.toString()}`

        try {
            const response = await this.makeGoogleCalendarRequest({ endpoint, params })
            return response
        } catch (error) {
            return formatToolError(`Error listing events: ${error}`, params)
        }
    }
}

class CreateEventTool extends BaseGoogleCalendarTool {
    defaultParams: any

    constructor(args: any) {
        const toolInput = {
            name: 'create_event',
            description: 'Create a new event in Google Calendar',
            schema: CreateEventSchema,
            baseUrl: '',
            method: 'POST',
            headers: {}
        }
        super({
            ...toolInput,
            accessToken: args.accessToken,
            sessionId: args.sessionId
        })
        this.defaultParams = args.defaultParams || {}
    }

    async _call(arg: any): Promise<string> {
        const params = { ...arg, ...this.defaultParams }

        try {
            const eventData: any = {
                summary: params.summary
            }

            if (params.description) eventData.description = params.description
            if (params.location) eventData.location = params.location

            // Handle date/time
            if (params.startDate && params.endDate) {
                // All-day event
                eventData.start = { date: params.startDate }
                eventData.end = { date: params.endDate }
            } else if (params.startDateTime && params.endDateTime) {
                const timezone = params.timeZone || 'UTC'
                console.info(`[CreateEventTool] Using timezone: ${timezone} for event "${params.summary}"`)
                eventData.start = {
                    dateTime: params.startDateTime,
                    timeZone: timezone
                }
                eventData.end = {
                    dateTime: params.endDateTime,
                    timeZone: timezone
                }
            }

            // Handle attendees
            if (params.attendees) {
                eventData.attendees = params.attendees.split(',').map((email: string) => ({
                    email: email.trim()
                }))
            }

            // Handle recurrence
            if (params.recurrence) {
                eventData.recurrence = [params.recurrence]
            }

            // Handle reminders
            if (params.reminderMinutes !== undefined) {
                eventData.reminders = {
                    useDefault: false,
                    overrides: [
                        {
                            method: 'popup',
                            minutes: params.reminderMinutes
                        }
                    ]
                }
            }

            if (params.visibility) eventData.visibility = params.visibility
            const queryParams = new URLSearchParams()
            if (params.sendUpdates) queryParams.append('sendUpdates', params.sendUpdates)

            const endpoint = `calendars/${encodeURIComponent(params.calendarId)}/events?${queryParams.toString()}`

            const response = await this.makeGoogleCalendarRequest({ endpoint, method: 'POST', body: eventData, params })
            return response
        } catch (error) {
            return formatToolError(`Error creating event: ${error}`, params)
        }
    }
}

class GetEventTool extends BaseGoogleCalendarTool {
    defaultParams: any

    constructor(args: any) {
        const toolInput = {
            name: 'get_event',
            description: 'Get a specific event from Google Calendar',
            schema: GetEventSchema,
            baseUrl: '',
            method: 'GET',
            headers: {}
        }
        super({
            ...toolInput,
            accessToken: args.accessToken
        })
        this.defaultParams = args.defaultParams || {}
    }

    async _call(arg: any): Promise<string> {
        const params = { ...arg, ...this.defaultParams }

        try {
            const endpoint = `calendars/${encodeURIComponent(params.calendarId)}/events/${encodeURIComponent(params.eventId)}`
            const response = await this.makeGoogleCalendarRequest({ endpoint, params })
            return response
        } catch (error) {
            return formatToolError(`Error getting event: ${error}`, params)
        }
    }
}

class UpdateEventTool extends BaseGoogleCalendarTool {
    defaultParams: any

    constructor(args: any) {
        const toolInput = {
            name: 'update_event',
            description: 'Update an existing event in Google Calendar',
            schema: UpdateEventSchema,
            baseUrl: '',
            method: 'PUT',
            headers: {}
        }
        super({
            ...toolInput,
            accessToken: args.accessToken,
            sessionId: args.sessionId
        })
        this.defaultParams = args.defaultParams || {}
    }

    async _call(arg: any): Promise<string> {
        const params = { ...arg, ...this.defaultParams }

        try {
            const getEndpoint = `calendars/${encodeURIComponent(params.calendarId)}/events/${encodeURIComponent(params.eventId)}`
            const existingEventResponse = await this.makeGoogleCalendarRequest({ endpoint: getEndpoint, params })
            const existingEventData = JSON.parse(existingEventResponse.split(TOOL_ARGS_PREFIX)[0])
            const updateData: any = { ...existingEventData }
            if (params.summary) updateData.summary = params.summary
            if (params.description) updateData.description = params.description
            if (params.location) updateData.location = params.location

            // Handle date/time updates
            if (params.startDate && params.endDate) {
                updateData.start = { date: params.startDate }
                updateData.end = { date: params.endDate }
            } else if (params.startDateTime && params.endDateTime) {
                const timezone = params.timeZone || updateData.start?.timeZone || 'UTC'
                console.info(`[UpdateEventTool] Using timezone: ${timezone} for event "${params.summary || params.eventId}"`)
                updateData.start = {
                    dateTime: params.startDateTime,
                    timeZone: timezone
                }
                updateData.end = {
                    dateTime: params.endDateTime,
                    timeZone: timezone
                }
            } else if (params.startDateTime || params.endDateTime) {
                if (params.startDateTime) {
                    const timezone = params.timeZone || updateData.start?.timeZone || 'UTC'
                    updateData.start = {
                        dateTime: params.startDateTime,
                        timeZone: timezone
                    }
                }
                if (params.endDateTime) {
                    const timezone = params.timeZone || updateData.end?.timeZone || 'UTC'
                    updateData.end = {
                        dateTime: params.endDateTime,
                        timeZone: timezone
                    }
                }
            }

            if (params.attendees) {
                updateData.attendees = params.attendees.split(',').map((email: string) => ({
                    email: email.trim()
                }))
            }

            if (params.recurrence) {
                updateData.recurrence = [params.recurrence]
            }

            if (params.reminderMinutes !== undefined) {
                updateData.reminders = {
                    useDefault: false,
                    overrides: [
                        {
                            method: 'popup',
                            minutes: params.reminderMinutes
                        }
                    ]
                }
            }

            if (params.visibility) updateData.visibility = params.visibility
            const queryParams = new URLSearchParams()
            if (params.sendUpdates) queryParams.append('sendUpdates', params.sendUpdates)

<<<<<<< HEAD
            // Remove fields that should not be updated
            delete updateData.id
            delete updateData.etag
            delete updateData.created
            delete updateData.updated
            delete updateData.creator
            delete updateData.organizer
            delete updateData.htmlLink
            delete updateData.iCalUID
            delete updateData.sequence
            delete updateData.kind

            const endpoint = `calendars/${encodeURIComponent(params.calendarId)}/events/${encodeURIComponent(params.eventId)}`
=======
            const endpoint = `calendars/${encodeURIComponent(params.calendarId)}/events/${encodeURIComponent(
                params.eventId
            )}?${queryParams.toString()}`
>>>>>>> ac794ab6
            const response = await this.makeGoogleCalendarRequest({ endpoint, method: 'PUT', body: updateData, params })
            return response
        } catch (error) {
            return formatToolError(`Error updating event: ${error}`, params)
        }
    }
}

class DeleteEventTool extends BaseGoogleCalendarTool {
    defaultParams: any

    constructor(args: any) {
        const toolInput = {
            name: 'delete_event',
            description: 'Delete an event from Google Calendar',
            schema: DeleteEventSchema,
            baseUrl: '',
            method: 'DELETE',
            headers: {}
        }
        super({
            ...toolInput,
            accessToken: args.accessToken
        })
        this.defaultParams = args.defaultParams || {}
    }

    async _call(arg: any): Promise<string> {
        const params = { ...arg, ...this.defaultParams }

        try {
            const endpoint = `calendars/${encodeURIComponent(params.calendarId)}/events/${encodeURIComponent(params.eventId)}`
            const response = await this.makeGoogleCalendarRequest({ endpoint, method: 'DELETE', params })
            return response || 'Event deleted successfully'
        } catch (error) {
            return formatToolError(`Error deleting event: ${error}`, params)
        }
    }
}

class QuickAddEventTool extends BaseGoogleCalendarTool {
    defaultParams: any

    constructor(args: any) {
        const toolInput = {
            name: 'quick_add_event',
            description: 'Quick add event to Google Calendar using natural language',
            schema: QuickAddEventSchema,
            baseUrl: '',
            method: 'POST',
            headers: {}
        }
        super({
            ...toolInput,
            accessToken: args.accessToken
        })
        this.defaultParams = args.defaultParams || {}
    }

    async _call(arg: any): Promise<string> {
        const params = { ...arg, ...this.defaultParams }

        try {
            const queryParams = new URLSearchParams()
            queryParams.append('text', params.quickAddText)

            const endpoint = `calendars/${encodeURIComponent(params.calendarId)}/events/quickAdd?${queryParams.toString()}`
            const response = await this.makeGoogleCalendarRequest({ endpoint, method: 'POST', params })
            return response
        } catch (error) {
            return formatToolError(`Error quick adding event: ${error}`, params)
        }
    }
}

// Calendar Tools
class ListCalendarsTool extends BaseGoogleCalendarTool {
    defaultParams: any

    constructor(args: any) {
        const toolInput = {
            name: 'list_calendars',
            description: 'List calendars from Google Calendar',
            schema: ListCalendarsSchema,
            baseUrl: '',
            method: 'GET',
            headers: {}
        }
        super({
            ...toolInput,
            accessToken: args.accessToken
        })
        this.defaultParams = args.defaultParams || {}
    }

    async _call(arg: any): Promise<string> {
        const params = { ...arg, ...this.defaultParams }
        const queryParams = new URLSearchParams()

        if (params.showHidden !== undefined) queryParams.append('showHidden', params.showHidden.toString())
        if (params.minAccessRole) queryParams.append('minAccessRole', params.minAccessRole)

        const endpoint = `users/me/calendarList?${queryParams.toString()}`

        try {
            const response = await this.makeGoogleCalendarRequest({ endpoint, params })
            return response
        } catch (error) {
            return formatToolError(`Error listing calendars: ${error}`, params)
        }
    }
}

class CreateCalendarTool extends BaseGoogleCalendarTool {
    defaultParams: any

    constructor(args: any) {
        const toolInput = {
            name: 'create_calendar',
            description: 'Create a new calendar in Google Calendar',
            schema: CreateCalendarSchema,
            baseUrl: '',
            method: 'POST',
            headers: {}
        }
        super({
            ...toolInput,
            accessToken: args.accessToken
        })
        this.defaultParams = args.defaultParams || {}
    }

    async _call(arg: any): Promise<string> {
        const params = { ...arg, ...this.defaultParams }

        try {
            const calendarData: any = {
                summary: params.summary
            }

            if (params.description) calendarData.description = params.description
            if (params.location) calendarData.location = params.location
            if (params.timeZone) calendarData.timeZone = params.timeZone

            const endpoint = 'calendars'
            const response = await this.makeGoogleCalendarRequest({ endpoint, method: 'POST', body: calendarData, params })
            return response
        } catch (error) {
            return formatToolError(`Error creating calendar: ${error}`, params)
        }
    }
}

class GetCalendarTool extends BaseGoogleCalendarTool {
    defaultParams: any

    constructor(args: any) {
        const toolInput = {
            name: 'get_calendar',
            description: 'Get a specific calendar from Google Calendar',
            schema: GetCalendarSchema,
            baseUrl: '',
            method: 'GET',
            headers: {}
        }
        super({
            ...toolInput,
            accessToken: args.accessToken
        })
        this.defaultParams = args.defaultParams || {}
    }

    async _call(arg: any): Promise<string> {
        const params = { ...arg, ...this.defaultParams }

        try {
            const endpoint = `calendars/${encodeURIComponent(params.calendarId)}`
            const response = await this.makeGoogleCalendarRequest({ endpoint, params })
            return response
        } catch (error) {
            return formatToolError(`Error getting calendar: ${error}`, params)
        }
    }
}

class UpdateCalendarTool extends BaseGoogleCalendarTool {
    defaultParams: any

    constructor(args: any) {
        const toolInput = {
            name: 'update_calendar',
            description: 'Update an existing calendar in Google Calendar',
            schema: UpdateCalendarSchema,
            baseUrl: '',
            method: 'PUT',
            headers: {}
        }
        super({
            ...toolInput,
            accessToken: args.accessToken
        })
        this.defaultParams = args.defaultParams || {}
    }

    async _call(arg: any): Promise<string> {
        const params = { ...arg, ...this.defaultParams }

        try {
            const updateData: any = {}

            if (params.summary) updateData.summary = params.summary
            if (params.description) updateData.description = params.description
            if (params.location) updateData.location = params.location
            if (params.timeZone) updateData.timeZone = params.timeZone

            const endpoint = `calendars/${encodeURIComponent(params.calendarId)}`
            const response = await this.makeGoogleCalendarRequest({ endpoint, method: 'PUT', body: updateData, params })
            return response
        } catch (error) {
            return formatToolError(`Error updating calendar: ${error}`, params)
        }
    }
}

class DeleteCalendarTool extends BaseGoogleCalendarTool {
    defaultParams: any

    constructor(args: any) {
        const toolInput = {
            name: 'delete_calendar',
            description: 'Delete a calendar from Google Calendar',
            schema: DeleteCalendarSchema,
            baseUrl: '',
            method: 'DELETE',
            headers: {}
        }
        super({
            ...toolInput,
            accessToken: args.accessToken
        })
        this.defaultParams = args.defaultParams || {}
    }

    async _call(arg: any): Promise<string> {
        const params = { ...arg, ...this.defaultParams }

        try {
            const endpoint = `calendars/${encodeURIComponent(params.calendarId)}`
            const response = await this.makeGoogleCalendarRequest({ endpoint, method: 'DELETE', params })
            return response || 'Calendar deleted successfully'
        } catch (error) {
            return formatToolError(`Error deleting calendar: ${error}`, params)
        }
    }
}

class ClearCalendarTool extends BaseGoogleCalendarTool {
    defaultParams: any

    constructor(args: any) {
        const toolInput = {
            name: 'clear_calendar',
            description: 'Clear all events from a Google Calendar',
            schema: ClearCalendarSchema,
            baseUrl: '',
            method: 'POST',
            headers: {}
        }
        super({
            ...toolInput,
            accessToken: args.accessToken
        })
        this.defaultParams = args.defaultParams || {}
    }

    async _call(arg: any): Promise<string> {
        const params = { ...arg, ...this.defaultParams }

        try {
            const endpoint = `calendars/${encodeURIComponent(params.calendarId)}/clear`
            const response = await this.makeGoogleCalendarRequest({ endpoint, method: 'POST', params })
            return response || 'Calendar cleared successfully'
        } catch (error) {
            return formatToolError(`Error clearing calendar: ${error}`, params)
        }
    }
}

// Freebusy Tools
class QueryFreebusyTool extends BaseGoogleCalendarTool {
    defaultParams: any

    constructor(args: any) {
        const toolInput = {
            name: 'query_freebusy',
            description: 'Query free/busy information for a set of calendars',
            schema: QueryFreebusySchema,
            baseUrl: '',
            method: 'POST',
            headers: {}
        }
        super({
            ...toolInput,
            accessToken: args.accessToken
        })
        this.defaultParams = args.defaultParams || {}
    }

    async _call(arg: any): Promise<string> {
        const params = { ...arg, ...this.defaultParams }

        try {
            const freebusyData: any = {
                timeMin: params.timeMin,
                timeMax: params.timeMax,
                items: params.calendarIds.split(',').map((id: string) => ({
                    id: id.trim()
                }))
            }

            if (params.groupExpansionMax !== undefined) {
                freebusyData.groupExpansionMax = params.groupExpansionMax
            }

            if (params.calendarExpansionMax !== undefined) {
                freebusyData.calendarExpansionMax = params.calendarExpansionMax
            }

            const endpoint = 'freeBusy'
            const response = await this.makeGoogleCalendarRequest({ endpoint, method: 'POST', body: freebusyData, params })
            return response
        } catch (error) {
            return formatToolError(`Error querying freebusy: ${error}`, params)
        }
    }
}

// Get Calendar Timezone Tool
class GetCalendarTimezoneTool extends BaseGoogleCalendarTool {
    defaultParams: any

    constructor(args: any) {
        const toolInput = {
            name: 'get_calendar_timezone',
            description: 'Get the timezone of a Google Calendar to provide timezone context to the agent',
            schema: GetCalendarTimezoneSchema,
            baseUrl: '',
            method: 'GET',
            headers: {}
        }
        super({
            ...toolInput,
            accessToken: args.accessToken
        })
        this.defaultParams = args.defaultParams || {}
    }

    async _call(arg: any): Promise<string> {
        const params = { ...arg, ...this.defaultParams }

        try {
            const endpoint = `calendars/${encodeURIComponent(params.calendarId)}`
            const response = await this.makeGoogleCalendarRequest({ endpoint, params })
            const responseData = response.split(TOOL_ARGS_PREFIX)[0] // Remove tool args suffix
            const calendarData = JSON.parse(responseData)
            const timezone = calendarData.timeZone || 'UTC'
            console.info(`[GetCalendarTimezoneTool] Retrieved timezone: ${timezone} for calendar: ${params.calendarId}`)
            return timezone
        } catch (error) {
            console.error(`[GetCalendarTimezoneTool] Error getting calendar timezone: ${error}`)
            return `Error getting calendar timezone: ${error}`
        }
    }
}

export const createGoogleCalendarTools = (args?: RequestParameters): DynamicStructuredTool[] => {
    const tools: DynamicStructuredTool[] = []
    const actions = args?.actions || []
    const accessToken = args?.accessToken || ''
    const defaultParams = args?.defaultParams || {}
    const sessionId = args?.sessionId || 'default'

    // Event tools
    if (actions.includes('listEvents')) {
        tools.push(new ListEventsTool({ accessToken, defaultParams }))
    }

    if (actions.includes('createEvent')) {
<<<<<<< HEAD
        tools.push(
            new CreateEventTool({
                accessToken,
                sessionId,
                defaultParams: defaultParams.createEvent
            })
        )
=======
        tools.push(new CreateEventTool({ accessToken, defaultParams }))
>>>>>>> ac794ab6
    }

    if (actions.includes('getEvent')) {
        tools.push(new GetEventTool({ accessToken, defaultParams }))
    }

    if (actions.includes('updateEvent')) {
<<<<<<< HEAD
        tools.push(
            new UpdateEventTool({
                accessToken,
                sessionId,
                defaultParams: defaultParams.updateEvent
            })
        )
=======
        tools.push(new UpdateEventTool({ accessToken, defaultParams }))
>>>>>>> ac794ab6
    }

    if (actions.includes('deleteEvent')) {
        tools.push(new DeleteEventTool({ accessToken, defaultParams }))
    }

    if (actions.includes('quickAddEvent')) {
        tools.push(new QuickAddEventTool({ accessToken, defaultParams }))
    }

    // Calendar tools
    if (actions.includes('listCalendars')) {
        tools.push(new ListCalendarsTool({ accessToken, defaultParams }))
    }

    if (actions.includes('createCalendar')) {
        tools.push(new CreateCalendarTool({ accessToken, defaultParams }))
    }

    if (actions.includes('getCalendar')) {
        tools.push(new GetCalendarTool({ accessToken, defaultParams }))
    }

    if (actions.includes('updateCalendar')) {
        tools.push(new UpdateCalendarTool({ accessToken, defaultParams }))
    }

    if (actions.includes('deleteCalendar')) {
        tools.push(new DeleteCalendarTool({ accessToken, defaultParams }))
    }

    if (actions.includes('clearCalendar')) {
        tools.push(new ClearCalendarTool({ accessToken, defaultParams }))
    }

    // Freebusy tools
    if (actions.includes('queryFreebusy')) {
        tools.push(new QueryFreebusyTool({ accessToken, defaultParams }))
    }

    if (actions.includes('getCalendarTimezone')) {
        tools.push(
            new GetCalendarTimezoneTool({
                accessToken,
                defaultParams: defaultParams.getCalendarTimezone
            })
        )
    }

    return tools
}<|MERGE_RESOLUTION|>--- conflicted
+++ resolved
@@ -433,7 +433,6 @@
             const queryParams = new URLSearchParams()
             if (params.sendUpdates) queryParams.append('sendUpdates', params.sendUpdates)
 
-<<<<<<< HEAD
             // Remove fields that should not be updated
             delete updateData.id
             delete updateData.etag
@@ -446,12 +445,9 @@
             delete updateData.sequence
             delete updateData.kind
 
-            const endpoint = `calendars/${encodeURIComponent(params.calendarId)}/events/${encodeURIComponent(params.eventId)}`
-=======
             const endpoint = `calendars/${encodeURIComponent(params.calendarId)}/events/${encodeURIComponent(
                 params.eventId
             )}?${queryParams.toString()}`
->>>>>>> ac794ab6
             const response = await this.makeGoogleCalendarRequest({ endpoint, method: 'PUT', body: updateData, params })
             return response
         } catch (error) {
@@ -840,7 +836,6 @@
     }
 
     if (actions.includes('createEvent')) {
-<<<<<<< HEAD
         tools.push(
             new CreateEventTool({
                 accessToken,
@@ -848,9 +843,6 @@
                 defaultParams: defaultParams.createEvent
             })
         )
-=======
-        tools.push(new CreateEventTool({ accessToken, defaultParams }))
->>>>>>> ac794ab6
     }
 
     if (actions.includes('getEvent')) {
@@ -858,7 +850,6 @@
     }
 
     if (actions.includes('updateEvent')) {
-<<<<<<< HEAD
         tools.push(
             new UpdateEventTool({
                 accessToken,
@@ -866,9 +857,6 @@
                 defaultParams: defaultParams.updateEvent
             })
         )
-=======
-        tools.push(new UpdateEventTool({ accessToken, defaultParams }))
->>>>>>> ac794ab6
     }
 
     if (actions.includes('deleteEvent')) {
